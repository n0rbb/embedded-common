# Changelog

The format is based on [Keep a Changelog](https://keepachangelog.com/en/1.0.0/),
and this project adheres to [Semantic Versioning](https://semver.org/spec/v2.0.0.html).

## [Unreleased]

<<<<<<< HEAD
 * [`added`]   tests to embedded-common.
 * [`added`]   incremental frame construction to SHLDC. This includes a set of
               functions to create a frame step by step. For all used data types
               in a frame there is a method to add it on top of the already built
               frame. This saves memory by using a smaller number of buffers and
               is a useful way to build the frame with generated drivers.
 * [`added`]   incremental frame construction to I2C. This includes a set of
               functions to create a frame step by step. For all used data types
               in a frame there is a method to add it on top of the already built
               frame. This saves memory by using a smaller number of buffers and
               is a useful way to build the frame with generated drivers.
 * [`renamed`] functions to match file name. All functions of embedded-common
               now have their file name as a prefix to the function name. Mostly
               this was already the case but now it's consistent.
 * [`renamed`] `sensirion_i2c_release()` to `sensirion_i2c_hal_free()`.
 * [`renamed`] `sensirion_uart_open()` to `sensirion_uart_hal_init()`.
 * [`renamed`] `sensirion_uart_close()` to `sensirion_uart_hal_free()`.
 * [`renamed`] `sensirion_sleep_usec()` to in Sensirion I2C/UART HAL to
               `sensirion_i2c/uart_hal_sleep_usec()` respectively. This is a
               necessary evil to make use of both the I2C and UART part at the
               same time possible and keep the files to edit minimal. It's true
               that those two functions are exactly the same and will be probably
               implemented the same if the I2C and UART part would be used together,
               but we also would have it implemented twice. This would result in a
               compiler error. Since we don't want to add another file which needs to
               be edited by the user we name them differently.
=======
 * [`fixed`]   handling of execution errors when using the SHDLC protocol. Now
               execution errors reported in the state byte result in an error.
>>>>>>> 439a778a
 * [`added`]   function `sensirion_common_copy_bytes()` to `sensirion_common.[ch]`
               to copy bytes from one buffer to another one.

## [0.2.0] - 2020-11-11

 * [`changed`] `base_config.inc` to work with I2C and SHDLC at the same time.
               Changed HAL implemantation locations and moved the UART one from
               the Makefile of the test in the sensor repo to here. Also changed
               the way how mux sources are included so they are only needed by I2C
               tests.
 * [`added`]   SHDLC implementation. This implementation was imported from the
               `embedded-uart-sps` [repository][embedded-uart-common]. Since it's
               general code which could be used by multiple sensors it makes more
               sense to interate it here. The SHDLC part also uses the files in
               `common/`. In addition to that it adds two `.[ch]` file pairs.
               First `sensirion_shdlc.[ch]` which contains the SHDLC implementation
               for Sensirion sensors. Sencondly `sensirion_uart_hal.h` and
               `sensirion_uart_implementation.c` which describe the hardware
               abstraction layer used by `sensirion_shdlc.c`.
               This hal can be implemented in `sensirion_uart_implentation.c` for
               the platform the sensor will be used on.
 * [`renamed`] `sensirion_arch_config.h` to `sensirion_config.h`. The reason for
               this is that the arch part is not really needed since it's the only
               config in embedded-common.
 * [`changed`] Structure of embedded-common. File names should be more logical
               and the spliting of the different parts of the code as well.
               Embedded-common now splits the code into three `.[ch]` file pairs
               and a configuration `.h` file.
               First there are the three files in `common/`. `sensirion_config.h`
               is similar to `sensirion_arch_config.h` from before. It contains
               configurations for the code to be edited by the user.
               Then there is the `sensirion_common.[ch]` pair which contains helper
               functions which are not protocol spesific, at the moment it's mostly
               type conversions.
               Secondly there are the two other file pairs in `i2c/`. The pair
               `sensirion_i2c.[ch]` contains all functions for the i2c
               implementation of Sensirion. `sensirion_i2c_hal.h` describes the
               hardware abstraction layer used by `sensirion_i2c.c`. This hal can
               be implemented in `sensirion_hw_i2c_implementation.c` which is
               located in `i2c/hw`. If no HW controller for I2C is present one can
               also implement the GPIO SW-I2C implentation in
               `i2c/sw/sensirion_sw_i2c_implementation.c`.


## [0.1.0] - 2020-11-04

 * First release with support for I2C using a HW controller or SW bit-banging, 
   with sample implementations for common platforms and helper functions.

[Unreleased]: https://github.com/Sensirion/embedded-common/compare/0.2.0...master
[0.2.0]: https://github.com/Sensirion/embedded-common/compare/0.1.0...0.2.0
[0.1.0]: https://github.com/Sensirion/embedded-common/releases/tag/0.1.0
[embedded-uart-common]: https://github.com/Sensirion/embedded-uart-sps/tree/f31d181/embedded-uart-common<|MERGE_RESOLUTION|>--- conflicted
+++ resolved
@@ -5,7 +5,8 @@
 
 ## [Unreleased]
 
-<<<<<<< HEAD
+ * [`fixed`]   handling of execution errors when using the SHDLC protocol. Now
+               execution errors reported in the state byte result in an error.
  * [`added`]   tests to embedded-common.
  * [`added`]   incremental frame construction to SHLDC. This includes a set of
                functions to create a frame step by step. For all used data types
@@ -32,10 +33,6 @@
                but we also would have it implemented twice. This would result in a
                compiler error. Since we don't want to add another file which needs to
                be edited by the user we name them differently.
-=======
- * [`fixed`]   handling of execution errors when using the SHDLC protocol. Now
-               execution errors reported in the state byte result in an error.
->>>>>>> 439a778a
  * [`added`]   function `sensirion_common_copy_bytes()` to `sensirion_common.[ch]`
                to copy bytes from one buffer to another one.
 
